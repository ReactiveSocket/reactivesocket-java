/*
 * Copyright 2016 Netflix, Inc.
 *
 *  Licensed under the Apache License, Version 2.0 (the "License");
 *  you may not use this file except in compliance with the License.
 *  You may obtain a copy of the License at
 *
 *  http://www.apache.org/licenses/LICENSE-2.0
 *
 *  Unless required by applicable law or agreed to in writing, software
 *  distributed under the License is distributed on an "AS IS" BASIS,
 *  WITHOUT WARRANTIES OR CONDITIONS OF ANY KIND, either express or implied.
 *  See the License for the specific language governing permissions and
 *  limitations under the License.
 */

package io.rsocket.tckdrivers.main;

import io.airlift.airline.Command;
import io.airlift.airline.Option;
import io.airlift.airline.SingleCommand;
import io.rsocket.Closeable;
import io.rsocket.RSocket;
import io.rsocket.RSocketFactory;
import io.rsocket.tckdrivers.client.JavaClientDriver;
import io.rsocket.tckdrivers.common.TckClientTest;
import io.rsocket.tckdrivers.server.JavaServerDriver;
import io.rsocket.transport.netty.client.TcpClientTransport;
import io.rsocket.transport.netty.server.TcpServerTransport;
import java.io.File;
import java.io.IOException;
import java.time.Duration;
import java.util.List;
import java.util.function.Predicate;
import reactor.core.publisher.Mono;
import reactor.ipc.netty.tcp.TcpServer;

/** This class is used to run both the server and the client, depending on the options given */
@Command(
  name = "rsocket-driver",
  description = "This runs the client and servers that use the driver"
)
public class Main {

  @Option(name = "--server", description = "set if you want to run the server")
  public static boolean server;

  @Option(name = "--client", description = "set if you want to run the client")
  public static boolean client;

  @Option(name = "--host", description = "The host to connect to for the client")
  public static String host = "localhost";

  @Option(name = "--port", description = "The port")
  public static int port = 30006;

  @Option(
    name = "--file",
    description =
        "The script file to parse, make sure to give the client and server the " + "correct files"
  )
  public static File file;

  @Option(
    name = "--tests",
    description =
        "For the client only, optional argument to list out the tests you"
            + " want to run, should be comma separated names"
  )
  public static List<String> tests;

  /**
   * A function that parses the test file, and run each test
   *
   * @param host client connects with this host
   * @param port client connects on this port
   */
  public static void runTests(String host, int port, Predicate<String> testFilter)
      throws Exception {
    TcpClientTransport transport = TcpClientTransport.create(host, port);
    Mono<RSocket> clientBuilder = RSocketFactory.connect().transport(transport).start();

<<<<<<< HEAD
    for (TckClientTest t : TckClientTest.extractTests(file)) {
      if (testFilter.test(t.name)) {
=======
    System.out.println("test file: " + file);

    for (TckClientTest t : TckClientTest.extractTests(file)) {
      if (testFilter.test(t.name)) {
        System.out.println("Running " + t.name);
>>>>>>> 89eee987
        JavaClientDriver jd = new JavaClientDriver(clientBuilder);
        jd.runTest(t);
      }
    }
  }

  public static void main(String[] args) throws IOException {
    SingleCommand<Main> cmd = SingleCommand.singleCommand(Main.class);
    cmd.parse(args);

    if (server) {
      if (file == null) {
        file = new File("rsocket-tck-drivers/src/test/resources/servertest.txt");
      }
      runServer();
    } else if (client) {
      if (file == null) {
        file = new File("rsocket-tck-drivers/src/test/resources/clienttest.txt");
      }
      try {
        if (tests != null) {
          runTests(host, port, name -> tests.contains(name));
        } else {
          runTests(host, port, t -> true);
        }
      } catch (Exception e) {
        e.printStackTrace();
      }
    }
  }

  private static void runServer() throws IOException {
    TcpServerTransport server = TcpServerTransport.create(TcpServer.create(port));

    JavaServerDriver jsd = JavaServerDriver.read(file);

    Closeable socket =
        RSocketFactory.receive().acceptor(jsd.acceptor()).transport(server).start().block();

    socket.onClose().block(Duration.ofDays(365));
  }
}<|MERGE_RESOLUTION|>--- conflicted
+++ resolved
@@ -80,16 +80,11 @@
     TcpClientTransport transport = TcpClientTransport.create(host, port);
     Mono<RSocket> clientBuilder = RSocketFactory.connect().transport(transport).start();
 
-<<<<<<< HEAD
-    for (TckClientTest t : TckClientTest.extractTests(file)) {
-      if (testFilter.test(t.name)) {
-=======
     System.out.println("test file: " + file);
 
     for (TckClientTest t : TckClientTest.extractTests(file)) {
       if (testFilter.test(t.name)) {
         System.out.println("Running " + t.name);
->>>>>>> 89eee987
         JavaClientDriver jd = new JavaClientDriver(clientBuilder);
         jd.runTest(t);
       }
