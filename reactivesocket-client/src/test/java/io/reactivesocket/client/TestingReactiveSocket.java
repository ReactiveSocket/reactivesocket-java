--- conflicted
+++ resolved
@@ -89,18 +89,8 @@
     }
 
     @Override
-<<<<<<< HEAD
-    public Flux<Payload> requestSubscription(Payload payload) {
-        return requestResponse(payload).flux();
-    }
-
-    @Override
     public Flux<Payload> requestChannel(Publisher<Payload> inputs) {
         return Flux.from(subscriber ->
-=======
-    public Publisher<Payload> requestChannel(Publisher<Payload> inputs) {
-        return subscriber ->
->>>>>>> a8a0b09b
             inputs.subscribe(new Subscriber<Payload>() {
                 @Override
                 public void onSubscribe(Subscription s) {
