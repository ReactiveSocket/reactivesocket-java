/*
 * Copyright 2016 Netflix, Inc.
 *
 * Licensed under the Apache License, Version 2.0 (the "License");
 * you may not use this file except in compliance with the License.
 * You may obtain a copy of the License at
 *
 * http://www.apache.org/licenses/LICENSE-2.0
 *
 * Unless required by applicable law or agreed to in writing, software
 * distributed under the License is distributed on an "AS IS" BASIS,
 * WITHOUT WARRANTIES OR CONDITIONS OF ANY KIND, either express or implied.
 * See the License for the specific language governing permissions and
 * limitations under the License.
 */

package io.reactivesocket;

import io.reactivesocket.client.KeepAliveProvider;
import io.reactivesocket.events.EventListener;
import io.reactivesocket.events.EventPublishingSocket;
import io.reactivesocket.events.EventPublishingSocketImpl;
import io.reactivesocket.exceptions.CancelException;
import io.reactivesocket.exceptions.Exceptions;
import io.reactivesocket.internal.*;
import io.reactivesocket.lease.Lease;
import io.reactivesocket.lease.LeaseImpl;
import org.agrona.collections.Int2ObjectHashMap;
import org.reactivestreams.Publisher;
import org.reactivestreams.Subscriber;
import org.reactivestreams.Subscription;
import reactor.core.Disposable;
import reactor.core.publisher.Flux;
import reactor.core.publisher.Mono;
import reactor.core.publisher.MonoSource;

import java.nio.ByteBuffer;
import java.nio.charset.StandardCharsets;
import java.util.function.Consumer;

import static io.reactivesocket.events.EventListener.RequestType.*;

/**
 * Client Side of a ReactiveSocket socket. Sends {@link Frame}s
 * to a {@link ServerReactiveSocket}
 */
public class ClientReactiveSocket implements ReactiveSocket {

    private final DuplexConnection connection;
    private final Consumer<Throwable> errorConsumer;
    private final StreamIdSupplier streamIdSupplier;
    private final KeepAliveProvider keepAliveProvider;
    private final EventPublishingSocket eventPublishingSocket;

    private final Int2ObjectHashMap<Subscription> senders;
    private final Int2ObjectHashMap<Subscriber<? super Frame>> receivers;

    private final BufferingSubscription transportReceiveSubscription = new BufferingSubscription();
    private Disposable keepAliveSendSub;
    private volatile Consumer<Lease> leaseConsumer; // Provided on start()

    public ClientReactiveSocket(DuplexConnection connection, Consumer<Throwable> errorConsumer,
                                StreamIdSupplier streamIdSupplier, KeepAliveProvider keepAliveProvider,
                                EventPublisher<? extends EventListener> publisher) {
        this.connection = connection;
        this.errorConsumer = new KnownErrorFilter(errorConsumer);
        this.streamIdSupplier = streamIdSupplier;
        this.keepAliveProvider = keepAliveProvider;
        eventPublishingSocket = publisher.isEventPublishingEnabled()? new EventPublishingSocketImpl(publisher, true)
                                                                    : EventPublishingSocket.DISABLED;
        senders = new Int2ObjectHashMap<>(256, 0.9f);
        receivers = new Int2ObjectHashMap<>(256, 0.9f);
        connection.onClose()
            .doFinally(signalType -> cleanup())
            .subscribe();
    }

    public ClientReactiveSocket(DuplexConnection connection, Consumer<Throwable> errorConsumer,
                                StreamIdSupplier streamIdSupplier, KeepAliveProvider keepAliveProvider) {
        this(connection, errorConsumer, streamIdSupplier, keepAliveProvider, new DisabledEventPublisher<>());
    }

    @Override
    public Mono<Void> fireAndForget(Payload payload) {
        return Mono.defer(() -> {
            final int streamId = nextStreamId();
            final Frame requestFrame = Frame.Request.from(streamId, FrameType.FIRE_AND_FORGET, payload, 0);
            return connection.sendOne(requestFrame);
        });
    }

    @Override
    public Mono<Payload> requestResponse(Payload payload) {
        return handleRequestResponse(payload);
    }

    @Override
    public Flux<Payload> requestStream(Payload payload) {
        return handleStreamResponse(Flux.just(payload), FrameType.REQUEST_STREAM);
    }

    @Override
<<<<<<< HEAD
    public Flux<Payload> requestSubscription(Payload payload) {
        return handleStreamResponse(Flux.just(payload), FrameType.REQUEST_SUBSCRIPTION);
    }

    @Override
    public Flux<Payload> requestChannel(Publisher<Payload> payloads) {
        return handleStreamResponse(Flux.from(payloads), FrameType.REQUEST_CHANNEL);
=======
    public Publisher<Payload> requestChannel(Publisher<Payload> payloads) {
        return handleStreamResponse(Px.from(payloads), FrameType.REQUEST_CHANNEL);
>>>>>>> a8a0b09b
    }

    @Override
    public Mono<Void> metadataPush(Payload payload) {
        final Frame requestFrame = Frame.Request.from(0, FrameType.METADATA_PUSH, payload, 0);
        return connection.sendOne(requestFrame);
    }

    @Override
    public double availability() {
        return connection.availability();
    }

    @Override
    public Mono<Void> close() {
        return connection.close();
    }

    @Override
    public Mono<Void> onClose() {
        return connection.onClose();
    }

    public ClientReactiveSocket start(Consumer<Lease> leaseConsumer) {
        this.leaseConsumer = leaseConsumer;
        startKeepAlive();
        startReceivingRequests();
        return this;
    }

    private Mono<Payload> handleRequestResponse(final Payload payload) {
        return MonoSource.wrap(subscriber -> {
            int streamId = nextStreamId();
            final Frame requestFrame = Frame.Request.from(streamId, FrameType.REQUEST_RESPONSE, payload, 1);
            synchronized (this) {
                receivers.put(streamId, subscriber);
            }
            Mono<Void> send = eventPublishingSocket.decorateSend(streamId, connection.sendOne(requestFrame), 0,
                                                                      RequestResponse);
            eventPublishingSocket.decorateReceive(streamId, send.then(Mono.<Payload>never())
                .doOnCancel(() -> {
                    if (connection.availability() > 0.0) {
                        connection.sendOne(Frame.Cancel.from(streamId)).subscribe();
                    }
                    removeReceiver(streamId);
                }), RequestResponse).subscribe(subscriber);
        });
    }

    private Flux<Payload> handleStreamResponse(Flux<Payload> request, FrameType requestType) {
        return Flux.defer(() -> {
            int streamId = nextStreamId();
            RemoteSender sender = new RemoteSender(request.map(payload -> Frame.Request.from(streamId, requestType,
                                                                                             payload, 1)),
                                                   removeSenderLambda(streamId), streamId, 1);
            Publisher<Frame> src = s -> {
                Disposable disposable = eventPublishingSocket.decorateSend(streamId, connection.send(sender), 0, fromFrameType(requestType))
                        .subscribe(null, s::onError);
                ValidatingSubscription<? super Frame> sub = ValidatingSubscription.create(s, disposable::dispose, transportReceiveSubscription::request);
                s.onSubscribe(sub);
            };

            RemoteReceiver receiver = new RemoteReceiver(src, connection, streamId, removeReceiverLambda(streamId),
                                                         true);
            registerSenderReceiver(streamId, sender, receiver);
            return eventPublishingSocket.decorateReceive(streamId, receiver, fromFrameType(requestType));
        });
    }

    private void startKeepAlive() {
        keepAliveSendSub = connection.send(keepAliveProvider.ticks()
            .map(i -> Frame.Keepalive.from(Frame.NULL_BYTEBUFFER, true)))
            .subscribe(null, errorConsumer);
    }

    private void startReceivingRequests() {
        connection.receive()
            .doOnSubscribe(transportReceiveSubscription::switchTo)
            .doOnNext(this::handleIncomingFrames)
            .doOnError(errorConsumer)
            .subscribe();
    }

    protected void cleanup() {
        // TODO: Stop sending requests first
        if (null != keepAliveSendSub) {
            keepAliveSendSub.dispose();
        }
        transportReceiveSubscription.cancel();
    }

    private void handleIncomingFrames(Frame frame) {
        int streamId = frame.getStreamId();
        FrameType type = frame.getType();
        if (streamId == 0) {
            handleStreamZero(type, frame);
        } else {
            handleFrame(streamId, type, frame);
        }
    }

    private void handleStreamZero(FrameType type, Frame frame) {
        switch (type) {
            case ERROR:
                throw Exceptions.from(frame);
            case LEASE: {
                if (leaseConsumer != null) {
                    leaseConsumer.accept(new LeaseImpl(frame));
                }
                break;
            }
            case KEEPALIVE:
                if (!Frame.Keepalive.hasRespondFlag(frame)) {
                    // Respond flag absent => Ack of KeepAlive
                    keepAliveProvider.ack();
                }
                break;
            default:
                // Ignore unknown frames. Throwing an error will close the socket.
                errorConsumer.accept(new IllegalStateException("Client received supported frame on stream 0: "
                    + frame.toString()));
        }
    }

    @SuppressWarnings("unchecked")
    private void handleFrame(int streamId, FrameType type, Frame frame) {
        Subscriber<? super Frame> receiver;
        synchronized (this) {
            receiver = receivers.get(streamId);
        }
        if (receiver == null) {
            handleMissingResponseProcessor(streamId, type, frame);
        } else {
            switch (type) {
                case ERROR:
                    receiver.onError(Exceptions.from(frame));
                    synchronized (this) {
                        receivers.remove(streamId);
                    }
                    break;
                case NEXT_COMPLETE:
                    receiver.onNext(frame);
                    receiver.onComplete();
                    synchronized (this) {
                        receivers.remove(streamId);
                    }
                    break;
                case CANCEL: {
                    Subscription sender;
                    synchronized (this) {
                        sender = senders.remove(streamId);
                        receivers.remove(streamId);
                    }
                    if (sender != null) {
                        sender.cancel();
                    }
                    receiver.onError(new CancelException("cancelling stream id " + streamId));
                    break;
                }
                case NEXT:
                    receiver.onNext(frame);
                    break;
                case REQUEST_N: {
                    Subscription sender;
                    synchronized (this) {
                        sender = senders.get(streamId);
                    }
                    if (sender != null) {
                        int n = Frame.RequestN.requestN(frame);
                        sender.request(n);
                    }
                    break;
                }
                case COMPLETE:
                    receiver.onComplete();
                    synchronized (this) {
                        receivers.remove(streamId);
                    }
                    break;
                default:
                    throw new IllegalStateException(
                        "Client received supported frame on stream " + streamId + ": " + frame.toString());
            }
        }
    }

    private void handleMissingResponseProcessor(int streamId, FrameType type, Frame frame) {
        if (!streamIdSupplier.isBeforeOrCurrent(streamId)) {
            if (type == FrameType.ERROR) {
                // message for stream that has never existed, we have a problem with
                // the overall connection and must tear down
                String errorMessage = getByteBufferAsString(frame.getData());

                throw new IllegalStateException("Client received error for non-existent stream: "
                    + streamId + " Message: " + errorMessage);
            } else {
                throw new IllegalStateException("Client received message for non-existent stream: " + streamId +
                                                ", frame type: " + type);
            }
        }
        // receiving a frame after a given stream has been cancelled/completed,
        // so ignore (cancellation is async so there is a race condition)
    }

    private int nextStreamId() {
        return streamIdSupplier.nextStreamId();
    }

    private static String getByteBufferAsString(ByteBuffer bb) {
        final byte[] bytes = new byte[bb.remaining()];
        bb.get(bytes);
        return new String(bytes, StandardCharsets.UTF_8);
    }

    private Runnable removeReceiverLambda(int streamId) {
        return () -> {
            removeReceiver(streamId);
        };
    }

    private synchronized void removeReceiver(int streamId) {
        receivers.remove(streamId);
    }

    private Runnable removeSenderLambda(int streamId) {
        return () -> {
            removeSender(streamId);
        };
    }

    private synchronized void removeSender(int streamId) {
        senders.remove(streamId);
    }

    private synchronized void registerSenderReceiver(int streamId, Subscription sender, Subscriber<Frame> receiver) {
        senders.put(streamId, sender);
        receivers.put(streamId, receiver);
    }

    private static class BufferingSubscription implements Subscription {

        private int requested;
        private boolean cancelled;
        private Subscription delegate;

        @Override
        public void request(long n) {
            if (relay()) {
                delegate.request(n);
            } else {
                requested = FlowControlHelper.incrementRequestN(requested, n);
            }
        }

        @Override
        public void cancel() {
            if (relay()) {
                delegate.cancel();
            } else {
                cancelled = true;
            }
        }

        private void switchTo(Subscription subscription) {
            synchronized (this) {
                delegate = subscription;
            }
            if (requested > 0) {
                subscription.request(requested);
            }
            if (cancelled) {
                subscription.cancel();
            }
        }

        private synchronized boolean relay() {
            return delegate != null;
        }
    }
}<|MERGE_RESOLUTION|>--- conflicted
+++ resolved
@@ -100,18 +100,8 @@
     }
 
     @Override
-<<<<<<< HEAD
-    public Flux<Payload> requestSubscription(Payload payload) {
-        return handleStreamResponse(Flux.just(payload), FrameType.REQUEST_SUBSCRIPTION);
-    }
-
-    @Override
     public Flux<Payload> requestChannel(Publisher<Payload> payloads) {
         return handleStreamResponse(Flux.from(payloads), FrameType.REQUEST_CHANNEL);
-=======
-    public Publisher<Payload> requestChannel(Publisher<Payload> payloads) {
-        return handleStreamResponse(Px.from(payloads), FrameType.REQUEST_CHANNEL);
->>>>>>> a8a0b09b
     }
 
     @Override
