--- conflicted
+++ resolved
@@ -47,18 +47,8 @@
     }
 
     @Override
-<<<<<<< HEAD
-    public Flux<Payload> requestSubscription(Payload payload) {
-        return Flux.error(new UnsupportedOperationException("Request-Subscription not implemented."));
-    }
-
-    @Override
     public Flux<Payload> requestChannel(Publisher<Payload> payloads) {
         return Flux.error(new UnsupportedOperationException("Request-Channel not implemented."));
-=======
-    public Publisher<Payload> requestChannel(Publisher<Payload> payloads) {
-        return Px.error(new UnsupportedOperationException("Request-Channel not implemented."));
->>>>>>> a8a0b09b
     }
 
     @Override
