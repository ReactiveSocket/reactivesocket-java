/*
 * Copyright 2015-2021 the original author or authors.
 *
 * Licensed under the Apache License, Version 2.0 (the "License");
 * you may not use this file except in compliance with the License.
 * You may obtain a copy of the License at
 *
 *     http://www.apache.org/licenses/LICENSE-2.0
 *
 * Unless required by applicable law or agreed to in writing, software
 * distributed under the License is distributed on an "AS IS" BASIS,
 * WITHOUT WARRANTIES OR CONDITIONS OF ANY KIND, either express or implied.
 * See the License for the specific language governing permissions and
 * limitations under the License.
 */

package io.rsocket.core;

import static org.junit.Assert.assertEquals;

import io.rsocket.RaceTestConstants;
import io.rsocket.internal.subscriber.AssertSubscriber;
import java.io.IOException;
import java.time.Duration;
import java.util.ArrayList;
import java.util.Iterator;
import java.util.List;
import java.util.Queue;
import java.util.concurrent.CancellationException;
import java.util.concurrent.ConcurrentLinkedQueue;
import java.util.concurrent.TimeoutException;
import java.util.function.BiConsumer;
import java.util.function.Consumer;
import java.util.function.Supplier;
import java.util.stream.Collectors;
import org.assertj.core.api.Assertions;
import org.junit.Test;
import org.mockito.Mockito;
import org.reactivestreams.Subscription;
import reactor.core.CoreSubscriber;
import reactor.core.Exceptions;
import reactor.core.Scannable;
import reactor.core.publisher.Hooks;
import reactor.core.publisher.Mono;
import reactor.core.scheduler.Schedulers;
import reactor.test.StepVerifier;
import reactor.test.publisher.TestPublisher;
import reactor.test.util.RaceTestUtils;
import reactor.util.function.Tuple2;
import reactor.util.function.Tuples;
import reactor.util.retry.Retry;

public class ReconnectMonoTests {

  private Queue<Retry.RetrySignal> retries = new ConcurrentLinkedQueue<>();
  private Queue<Tuple2<Object, Invalidatable>> received = new ConcurrentLinkedQueue<>();
  private Queue<Object> expired = new ConcurrentLinkedQueue<>();

  @Test
  public void shouldExpireValueOnRacingDisposeAndNext() {
    Hooks.onErrorDropped(t -> {});
    Hooks.onNextDropped(System.out::println);
    for (int i = 0; i < RaceTestConstants.REPEATS; i++) {
      final int index = i;
      final CoreSubscriber<? super String>[] monoSubscribers = new CoreSubscriber[1];
      Subscription mockSubscription = Mockito.mock(Subscription.class);
      final Mono<String> stringMono =
          new Mono<String>() {
            @Override
            public void subscribe(CoreSubscriber<? super String> actual) {
              actual.onSubscribe(mockSubscription);
              monoSubscribers[0] = actual;
            }
          };

      final ReconnectMono<String> reconnectMono =
          stringMono
              .doOnDiscard(Object.class, System.out::println)
              .as(source -> new ReconnectMono<>(source, onExpire(), onValue()));

      final AssertSubscriber<String> subscriber =
          reconnectMono.subscribeWith(new AssertSubscriber<>());

      Assertions.assertThat(expired).isEmpty();
      Assertions.assertThat(received).isEmpty();

      RaceTestUtils.race(() -> monoSubscribers[0].onNext("value" + index), reconnectMono::dispose);

      monoSubscribers[0].onComplete();

      subscriber.assertTerminated();
      Mockito.verify(mockSubscription).cancel();

      if (!subscriber.errors().isEmpty()) {
        subscriber
            .assertError(CancellationException.class)
            .assertErrorMessage("ReconnectMono has already been disposed");

        Assertions.assertThat(expired).containsOnly("value" + i);
      } else {
        subscriber.assertValues("value" + i);
      }

      expired.clear();
      received.clear();
    }
  }

  @Test
  public void shouldNotifyAllTheSubscribersUnderRacingBetweenSubscribeAndComplete() {
    Hooks.onErrorDropped(t -> {});
    for (int i = 0; i < RaceTestConstants.REPEATS; i++) {
      final TestPublisher<String> cold =
          TestPublisher.createNoncompliant(TestPublisher.Violation.REQUEST_OVERFLOW);

      final ReconnectMono<String> reconnectMono =
          cold.mono().as(source -> new ReconnectMono<>(source, onExpire(), onValue()));

      final AssertSubscriber<String> subscriber =
          reconnectMono.subscribeWith(new AssertSubscriber<>());
      final AssertSubscriber<String> raceSubscriber = new AssertSubscriber<>();

      Assertions.assertThat(expired).isEmpty();
      Assertions.assertThat(received).isEmpty();

      cold.next("value" + i);

      RaceTestUtils.race(cold::complete, () -> reconnectMono.subscribe(raceSubscriber));

      subscriber.assertTerminated();
      subscriber.assertValues("value" + i);
      raceSubscriber.assertValues("value" + i);

      Assertions.assertThat(reconnectMono.resolvingInner.subscribers)
          .isEqualTo(ResolvingOperator.READY);

      Assertions.assertThat(
              reconnectMono.resolvingInner.add(
                  new ResolvingOperator.MonoDeferredResolutionOperator<>(
                      reconnectMono.resolvingInner, subscriber)))
          .isEqualTo(ResolvingOperator.READY_STATE);

      Assertions.assertThat(expired).isEmpty();
      Assertions.assertThat(received)
          .hasSize(1)
          .containsOnly(Tuples.of("value" + i, reconnectMono));

      received.clear();
    }
  }

  @Test
  public void shouldNotExpireNewlyResolvedValueIfSubscribeIsRacingWithInvalidate() {
    Hooks.onErrorDropped(t -> {});
    for (int i = 0; i < RaceTestConstants.REPEATS; i++) {
      final int index = i;
      final TestPublisher<String> cold =
          TestPublisher.createNoncompliant(TestPublisher.Violation.REQUEST_OVERFLOW);

      final ReconnectMono<String> reconnectMono =
          cold.mono().as(source -> new ReconnectMono<>(source, onExpire(), onValue()));

      final AssertSubscriber<String> subscriber =
          reconnectMono.subscribeWith(new AssertSubscriber<>());
      final AssertSubscriber<String> raceSubscriber = new AssertSubscriber<>();

      Assertions.assertThat(expired).isEmpty();
      Assertions.assertThat(received).isEmpty();

      reconnectMono.resolvingInner.mainSubscriber.onNext("value_to_expire" + i);
      reconnectMono.resolvingInner.mainSubscriber.onComplete();

      RaceTestUtils.race(
          reconnectMono::invalidate,
          () -> {
            reconnectMono.subscribe(raceSubscriber);
            if (!raceSubscriber.isTerminated()) {
              reconnectMono.resolvingInner.mainSubscriber.onNext("value_to_not_expire" + index);
              reconnectMono.resolvingInner.mainSubscriber.onComplete();
            }
          });

      subscriber.assertTerminated();
      subscriber.assertValues("value_to_expire" + i);

      raceSubscriber.assertComplete();
      String v = raceSubscriber.values().get(0);
      if (reconnectMono.resolvingInner.subscribers == ResolvingOperator.READY) {
        Assertions.assertThat(v).isEqualTo("value_to_not_expire" + index);
      } else {
        Assertions.assertThat(v).isEqualTo("value_to_expire" + index);
      }

      Assertions.assertThat(expired).hasSize(1).containsOnly("value_to_expire" + i);
      if (reconnectMono.resolvingInner.subscribers == ResolvingOperator.READY) {
        Assertions.assertThat(received)
            .hasSize(2)
            .containsExactly(
                Tuples.of("value_to_expire" + i, reconnectMono),
                Tuples.of("value_to_not_expire" + i, reconnectMono));
      } else {
        Assertions.assertThat(received)
            .hasSize(1)
            .containsOnly(Tuples.of("value_to_expire" + i, reconnectMono));
      }

      expired.clear();
      received.clear();
    }
  }

  @Test
  public void shouldNotExpireNewlyResolvedValueIfSubscribeIsRacingWithInvalidates() {
    Hooks.onErrorDropped(t -> {});
    for (int i = 0; i < RaceTestConstants.REPEATS; i++) {
      final int index = i;
      final TestPublisher<String> cold =
          TestPublisher.createNoncompliant(TestPublisher.Violation.REQUEST_OVERFLOW);

      final ReconnectMono<String> reconnectMono =
          cold.mono().as(source -> new ReconnectMono<>(source, onExpire(), onValue()));

      final AssertSubscriber<String> subscriber =
          reconnectMono.subscribeWith(new AssertSubscriber<>());
      final AssertSubscriber<String> raceSubscriber = new AssertSubscriber<>();

      Assertions.assertThat(expired).isEmpty();
      Assertions.assertThat(received).isEmpty();

      reconnectMono.resolvingInner.mainSubscriber.onNext("value_to_expire" + i);
      reconnectMono.resolvingInner.mainSubscriber.onComplete();

      RaceTestUtils.race(
          reconnectMono::invalidate,
          reconnectMono::invalidate,
          () -> {
            reconnectMono.subscribe(raceSubscriber);
            if (!raceSubscriber.isTerminated()) {
              reconnectMono.resolvingInner.mainSubscriber.onNext(
                  "value_to_possibly_expire" + index);
              reconnectMono.resolvingInner.mainSubscriber.onComplete();
            }
          });

      subscriber.assertTerminated();
      subscriber.assertValues("value_to_expire" + i);

      raceSubscriber.assertComplete();
      Assertions.assertThat(raceSubscriber.values().get(0))
          .isIn("value_to_possibly_expire" + index, "value_to_expire" + index);

      if (expired.size() == 2) {
        Assertions.assertThat(expired)
            .hasSize(2)
            .containsExactly("value_to_expire" + i, "value_to_possibly_expire" + i);
      } else {
        Assertions.assertThat(expired).hasSize(1).containsOnly("value_to_expire" + i);
      }
      if (received.size() == 2) {
        Assertions.assertThat(received)
            .hasSize(2)
            .containsExactly(
                Tuples.of("value_to_expire" + i, reconnectMono),
                Tuples.of("value_to_possibly_expire" + i, reconnectMono));
      } else {
        Assertions.assertThat(received)
            .hasSize(1)
            .containsOnly(Tuples.of("value_to_expire" + i, reconnectMono));
      }

      expired.clear();
      received.clear();
    }
  }

  @Test
  public void shouldNotExpireNewlyResolvedValueIfBlockIsRacingWithInvalidate() {
    Hooks.onErrorDropped(t -> {});
    for (int i = 0; i < RaceTestConstants.REPEATS; i++) {
      final int index = i;
      final Mono<String> source =
          Mono.fromSupplier(
              new Supplier<String>() {
                boolean once = false;

                @Override
                public String get() {

                  if (!once) {
                    once = true;
                    return "value_to_expire" + index;
                  }

                  return "value_to_not_expire" + index;
                }
              });

      final ReconnectMono<String> reconnectMono =
          new ReconnectMono<>(
              source.subscribeOn(Schedulers.boundedElastic()), onExpire(), onValue());

      Assertions.assertThat(expired).isEmpty();
      Assertions.assertThat(received).isEmpty();

      final AssertSubscriber<String> subscriber =
          reconnectMono.subscribeWith(new AssertSubscriber<>());

      subscriber.await().assertComplete();

      Assertions.assertThat(expired).isEmpty();

      RaceTestUtils.race(
          () ->
              Assertions.assertThat(reconnectMono.block())
                  .matches(
                      (v) ->
                          v.equals("value_to_not_expire" + index)
                              || v.equals("value_to_expire" + index)),
          reconnectMono::invalidate);

      subscriber.assertTerminated();

      subscriber.assertValues("value_to_expire" + i);

      Assertions.assertThat(expired).hasSize(1).containsOnly("value_to_expire" + i);
      if (reconnectMono.resolvingInner.subscribers == ResolvingOperator.READY) {
        Assertions.assertThat(received)
            .hasSize(2)
            .containsExactly(
                Tuples.of("value_to_expire" + i, reconnectMono),
                Tuples.of("value_to_not_expire" + i, reconnectMono));
      } else {
        Assertions.assertThat(received)
            .hasSize(1)
            .containsOnly(Tuples.of("value_to_expire" + i, reconnectMono));
      }

      expired.clear();
      received.clear();
    }
  }

  @Test
  public void shouldEstablishValueOnceInCaseOfRacingBetweenSubscribers() {
    for (int i = 0; i < RaceTestConstants.REPEATS; i++) {
      final TestPublisher<String> cold = TestPublisher.createCold();
      cold.next("value" + i);

      final ReconnectMono<String> reconnectMono =
          cold.mono().as(source -> new ReconnectMono<>(source, onExpire(), onValue()));

      final AssertSubscriber<String> subscriber = new AssertSubscriber<>();
      final AssertSubscriber<String> raceSubscriber = new AssertSubscriber<>();

      Assertions.assertThat(expired).isEmpty();
      Assertions.assertThat(received).isEmpty();

      Assertions.assertThat(cold.subscribeCount()).isZero();

      RaceTestUtils.race(
          () -> reconnectMono.subscribe(subscriber), () -> reconnectMono.subscribe(raceSubscriber));

      subscriber.assertTerminated();
      Assertions.assertThat(raceSubscriber.isTerminated()).isTrue();

      subscriber.assertValues("value" + i);
      raceSubscriber.assertValues("value" + i);

      Assertions.assertThat(reconnectMono.resolvingInner.subscribers)
          .isEqualTo(ResolvingOperator.READY);

      Assertions.assertThat(cold.subscribeCount()).isOne();

      Assertions.assertThat(
              reconnectMono.resolvingInner.add(
                  new ResolvingOperator.MonoDeferredResolutionOperator<>(
                      reconnectMono.resolvingInner, subscriber)))
          .isEqualTo(ResolvingOperator.READY_STATE);

      Assertions.assertThat(expired).isEmpty();
      Assertions.assertThat(received)
          .hasSize(1)
          .containsOnly(Tuples.of("value" + i, reconnectMono));

      received.clear();
    }
  }

  @Test
  public void shouldEstablishValueOnceInCaseOfRacingBetweenSubscribeAndBlock() {
    Duration timeout = Duration.ofMillis(100);
    for (int i = 0; i < RaceTestConstants.REPEATS; i++) {
      final TestPublisher<String> cold = TestPublisher.createCold();
      cold.next("value" + i);

      final ReconnectMono<String> reconnectMono =
          cold.mono().as(source -> new ReconnectMono<>(source, onExpire(), onValue()));

      final AssertSubscriber<String> subscriber = new AssertSubscriber<>();

      Assertions.assertThat(expired).isEmpty();
      Assertions.assertThat(received).isEmpty();

      Assertions.assertThat(cold.subscribeCount()).isZero();

      String[] values = new String[1];

      RaceTestUtils.race(
          () -> values[0] = reconnectMono.block(timeout),
          () -> reconnectMono.subscribe(subscriber));

      subscriber.assertTerminated();

      subscriber.assertValues("value" + i);
      Assertions.assertThat(values).containsExactly("value" + i);

      Assertions.assertThat(reconnectMono.resolvingInner.subscribers)
          .isEqualTo(ResolvingOperator.READY);

      Assertions.assertThat(cold.subscribeCount()).isOne();

      Assertions.assertThat(
              reconnectMono.resolvingInner.add(
                  new ResolvingOperator.MonoDeferredResolutionOperator<>(
                      reconnectMono.resolvingInner, subscriber)))
          .isEqualTo(ResolvingOperator.READY_STATE);

      Assertions.assertThat(expired).isEmpty();
      Assertions.assertThat(received)
          .hasSize(1)
          .containsOnly(Tuples.of("value" + i, reconnectMono));

      received.clear();
    }
  }

  @Test
  public void shouldEstablishValueOnceInCaseOfRacingBetweenBlocks() {
    Duration timeout = Duration.ofMillis(100);
    for (int i = 0; i < RaceTestConstants.REPEATS; i++) {
      final TestPublisher<String> cold = TestPublisher.createCold();
      cold.next("value" + i);

      final ReconnectMono<String> reconnectMono =
          cold.mono().as(source -> new ReconnectMono<>(source, onExpire(), onValue()));

      Assertions.assertThat(expired).isEmpty();
      Assertions.assertThat(received).isEmpty();

      Assertions.assertThat(cold.subscribeCount()).isZero();

      String[] values1 = new String[1];
      String[] values2 = new String[1];

      RaceTestUtils.race(
          () -> values1[0] = reconnectMono.block(timeout),
          () -> values2[0] = reconnectMono.block(timeout));

      Assertions.assertThat(values2).containsExactly("value" + i);
      Assertions.assertThat(values1).containsExactly("value" + i);

      Assertions.assertThat(reconnectMono.resolvingInner.subscribers)
          .isEqualTo(ResolvingOperator.READY);

      Assertions.assertThat(cold.subscribeCount()).isOne();

      Assertions.assertThat(
              reconnectMono.resolvingInner.add(
                  new ResolvingOperator.MonoDeferredResolutionOperator<>(
                      reconnectMono.resolvingInner, new AssertSubscriber<>())))
          .isEqualTo(ResolvingOperator.READY_STATE);

      Assertions.assertThat(expired).isEmpty();
      Assertions.assertThat(received)
          .hasSize(1)
          .containsOnly(Tuples.of("value" + i, reconnectMono));

      received.clear();
    }
  }

  @Test
  public void shouldExpireValueOnRacingDisposeAndNoValueComplete() {
    Hooks.onErrorDropped(t -> {});
    for (int i = 0; i < RaceTestConstants.REPEATS; i++) {
      final TestPublisher<String> cold =
          TestPublisher.createNoncompliant(TestPublisher.Violation.REQUEST_OVERFLOW);

      final ReconnectMono<String> reconnectMono =
          cold.mono().as(source -> new ReconnectMono<>(source, onExpire(), onValue()));

      final AssertSubscriber<String> subscriber =
          reconnectMono.subscribeWith(new AssertSubscriber<>());

      Assertions.assertThat(expired).isEmpty();
      Assertions.assertThat(received).isEmpty();

      RaceTestUtils.race(cold::complete, reconnectMono::dispose);

      subscriber.assertTerminated();

      Throwable error = subscriber.errors().get(0);

      if (error instanceof CancellationException) {
        Assertions.assertThat(error)
            .isInstanceOf(CancellationException.class)
            .hasMessage("ReconnectMono has already been disposed");
      } else {
        Assertions.assertThat(error)
            .isInstanceOf(IllegalStateException.class)
            .hasMessage("Source completed empty");
      }

      Assertions.assertThat(expired).isEmpty();

      expired.clear();
      received.clear();
    }
  }

  @Test
  public void shouldExpireValueOnRacingDisposeAndComplete() {
    Hooks.onErrorDropped(t -> {});
    for (int i = 0; i < RaceTestConstants.REPEATS; i++) {
      final TestPublisher<String> cold =
          TestPublisher.createNoncompliant(TestPublisher.Violation.REQUEST_OVERFLOW);

      final ReconnectMono<String> reconnectMono =
          cold.mono().as(source -> new ReconnectMono<>(source, onExpire(), onValue()));

      final AssertSubscriber<String> subscriber =
          reconnectMono.subscribeWith(new AssertSubscriber<>());

      Assertions.assertThat(expired).isEmpty();
      Assertions.assertThat(received).isEmpty();

      cold.next("value" + i);

      RaceTestUtils.race(cold::complete, reconnectMono::dispose);

      subscriber.assertTerminated();

      if (!subscriber.errors().isEmpty()) {
        Assertions.assertThat(subscriber.errors().get(0))
            .isInstanceOf(CancellationException.class)
            .hasMessage("ReconnectMono has already been disposed");
      } else {
        Assertions.assertThat(received)
            .hasSize(1)
            .containsOnly(Tuples.of("value" + i, reconnectMono));
        subscriber.assertValues("value" + i);
      }

      Assertions.assertThat(expired).hasSize(1).containsOnly("value" + i);

      expired.clear();
      received.clear();
    }
  }

  @Test
  public void shouldExpireValueOnRacingDisposeAndError() {
    Hooks.onErrorDropped(t -> {});
    RuntimeException runtimeException = new RuntimeException("test");
    for (int i = 0; i < RaceTestConstants.REPEATS; i++) {
      final TestPublisher<String> cold =
          TestPublisher.createNoncompliant(TestPublisher.Violation.REQUEST_OVERFLOW);

      final ReconnectMono<String> reconnectMono =
          cold.mono().as(source -> new ReconnectMono<>(source, onExpire(), onValue()));

      final AssertSubscriber<String> subscriber =
          reconnectMono.subscribeWith(new AssertSubscriber<>());

      Assertions.assertThat(expired).isEmpty();
      Assertions.assertThat(received).isEmpty();

      cold.next("value" + i);

      RaceTestUtils.race(() -> cold.error(runtimeException), reconnectMono::dispose);

      subscriber.assertTerminated();

      if (!subscriber.errors().isEmpty()) {
        Throwable error = subscriber.errors().get(0);
        if (error instanceof CancellationException) {
          Assertions.assertThat(error)
              .isInstanceOf(CancellationException.class)
              .hasMessage("ReconnectMono has already been disposed");
        } else {
          Assertions.assertThat(error).isInstanceOf(RuntimeException.class).hasMessage("test");
        }
      } else {
        Assertions.assertThat(received)
            .hasSize(1)
            .containsOnly(Tuples.of("value" + i, reconnectMono));
        subscriber.assertValues("value" + i);
      }

      Assertions.assertThat(expired).hasSize(1).containsOnly("value" + i);

      expired.clear();
      received.clear();
    }
  }

  @Test
  public void shouldExpireValueOnRacingDisposeAndErrorWithNoBackoff() {
    Hooks.onErrorDropped(t -> {});
    RuntimeException runtimeException = new RuntimeException("test");
    for (int i = 0; i < RaceTestConstants.REPEATS; i++) {
      final TestPublisher<String> cold =
          TestPublisher.createNoncompliant(TestPublisher.Violation.REQUEST_OVERFLOW);

      final ReconnectMono<String> reconnectMono =
          cold.mono()
              .retryWhen(Retry.max(1).filter(t -> t instanceof Exception))
              .as(source -> new ReconnectMono<>(source, onExpire(), onValue()));

      final AssertSubscriber<String> subscriber =
          reconnectMono.subscribeWith(new AssertSubscriber<>());

      Assertions.assertThat(expired).isEmpty();
      Assertions.assertThat(received).isEmpty();

      cold.next("value" + i);

      RaceTestUtils.race(() -> cold.error(runtimeException), reconnectMono::dispose);

      subscriber.assertTerminated();

      if (!subscriber.errors().isEmpty()) {
        Throwable error = subscriber.errors().get(0);
        if (error instanceof CancellationException) {
          Assertions.assertThat(error)
              .isInstanceOf(CancellationException.class)
              .hasMessage("ReconnectMono has already been disposed");
        } else {
          Assertions.assertThat(error)
              .matches(Exceptions::isRetryExhausted)
              .hasCause(runtimeException);
        }

        Assertions.assertThat(expired).hasSize(1).containsOnly("value" + i);
      } else {
        Assertions.assertThat(received)
            .hasSize(1)
            .containsOnly(Tuples.of("value" + i, reconnectMono));
        subscriber.assertValues("value" + i);
      }

      expired.clear();
      received.clear();
    }
  }

  @Test
  public void shouldThrowOnBlocking() {
    final TestPublisher<String> publisher =
        TestPublisher.createNoncompliant(TestPublisher.Violation.REQUEST_OVERFLOW);

    final ReconnectMono<String> reconnectMono =
        publisher.mono().as(source -> new ReconnectMono<>(source, onExpire(), onValue()));

    Assertions.assertThatThrownBy(() -> reconnectMono.block(Duration.ofMillis(100)))
        .isInstanceOf(IllegalStateException.class)
        .hasMessage("Timeout on Mono blocking read");
  }

  @Test
  public void shouldThrowOnBlockingIfHasAlreadyTerminated() {
    final TestPublisher<String> publisher =
        TestPublisher.createNoncompliant(TestPublisher.Violation.REQUEST_OVERFLOW);

    final ReconnectMono<String> reconnectMono =
        publisher.mono().as(source -> new ReconnectMono<>(source, onExpire(), onValue()));

    publisher.error(new RuntimeException("test"));

    Assertions.assertThatThrownBy(() -> reconnectMono.block(Duration.ofMillis(100)))
        .isInstanceOf(RuntimeException.class)
        .hasMessage("test")
        .hasSuppressedException(new Exception("Terminated with an error"));
  }

  @Test
  public void shouldBeScannable() {
    final TestPublisher<String> publisher =
        TestPublisher.createNoncompliant(TestPublisher.Violation.REQUEST_OVERFLOW);

    final Mono<String> parent = publisher.mono();
    final ReconnectMono<String> reconnectMono =
        parent.as(source -> new ReconnectMono<>(source, onExpire(), onValue()));

    final Scannable scannableOfReconnect = Scannable.from(reconnectMono);

    Assertions.assertThat(
            (List)
                scannableOfReconnect.parents().map(s -> s.getClass()).collect(Collectors.toList()))
        .hasSize(1)
        .containsExactly(publisher.mono().getClass());
    Assertions.assertThat(scannableOfReconnect.scanUnsafe(Scannable.Attr.TERMINATED))
        .isEqualTo(false);
    Assertions.assertThat(scannableOfReconnect.scanUnsafe(Scannable.Attr.ERROR)).isNull();

    final AssertSubscriber<String> subscriber =
        reconnectMono.subscribeWith(new AssertSubscriber<>());

    final Scannable scannableOfMonoProcessor = Scannable.from(subscriber);

    Assertions.assertThat(
            (List)
                scannableOfMonoProcessor
                    .parents()
                    .map(s -> s.getClass())
                    .collect(Collectors.toList()))
        .hasSize(4)
        .containsExactly(
            ResolvingOperator.MonoDeferredResolutionOperator.class,
            ReconnectMono.ResolvingInner.class,
            ReconnectMono.class,
            publisher.mono().getClass());

    reconnectMono.dispose();

    Assertions.assertThat(scannableOfReconnect.scanUnsafe(Scannable.Attr.TERMINATED))
        .isEqualTo(true);
    Assertions.assertThat(scannableOfReconnect.scanUnsafe(Scannable.Attr.ERROR))
        .isInstanceOf(CancellationException.class);
  }

  @Test
  public void shouldNotExpiredIfNotCompleted() {
    final TestPublisher<String> publisher =
        TestPublisher.createNoncompliant(TestPublisher.Violation.REQUEST_OVERFLOW);

    final ReconnectMono<String> reconnectMono =
        publisher.mono().as(source -> new ReconnectMono<>(source, onExpire(), onValue()));

    AssertSubscriber<String> subscriber = new AssertSubscriber<>();

    reconnectMono.subscribe(subscriber);

    Assertions.assertThat(expired).isEmpty();
    Assertions.assertThat(received).isEmpty();
    Assertions.assertThat(subscriber.isTerminated()).isFalse();

    publisher.next("test");

    Assertions.assertThat(expired).isEmpty();
    Assertions.assertThat(received).isEmpty();
    Assertions.assertThat(subscriber.isTerminated()).isFalse();

    reconnectMono.invalidate();

    Assertions.assertThat(expired).isEmpty();
    Assertions.assertThat(received).isEmpty();
    Assertions.assertThat(subscriber.isTerminated()).isFalse();
    publisher.assertSubscribers(1);
    Assertions.assertThat(publisher.subscribeCount()).isEqualTo(1);

    publisher.complete();

    Assertions.assertThat(expired).isEmpty();
    Assertions.assertThat(received).hasSize(1);
    subscriber.assertTerminated();

    publisher.assertSubscribers(0);
    Assertions.assertThat(publisher.subscribeCount()).isEqualTo(1);
  }

  @Test
  public void shouldNotEmitUntilCompletion() {
    final TestPublisher<String> publisher =
        TestPublisher.createNoncompliant(TestPublisher.Violation.REQUEST_OVERFLOW);

    final ReconnectMono<String> reconnectMono =
        publisher.mono().as(source -> new ReconnectMono<>(source, onExpire(), onValue()));

    AssertSubscriber<String> subscriber = new AssertSubscriber<>();

    reconnectMono.subscribe(subscriber);

    Assertions.assertThat(expired).isEmpty();
    Assertions.assertThat(received).isEmpty();
    Assertions.assertThat(subscriber.isTerminated()).isFalse();

    publisher.next("test");

    Assertions.assertThat(expired).isEmpty();
    Assertions.assertThat(received).isEmpty();
    Assertions.assertThat(subscriber.isTerminated()).isFalse();

    publisher.complete();

    Assertions.assertThat(expired).isEmpty();
    Assertions.assertThat(received).hasSize(1);
    subscriber.assertTerminated();
    subscriber.assertValues("test");
  }

  @Test
  public void shouldBePossibleToRemoveThemSelvesFromTheList_CancellationTest() {
    final TestPublisher<String> publisher =
        TestPublisher.createNoncompliant(TestPublisher.Violation.REQUEST_OVERFLOW);

    final ReconnectMono<String> reconnectMono =
        publisher.mono().as(source -> new ReconnectMono<>(source, onExpire(), onValue()));

    AssertSubscriber<String> subscriber = new AssertSubscriber<>();

    reconnectMono.subscribe(subscriber);

    Assertions.assertThat(expired).isEmpty();
    Assertions.assertThat(received).isEmpty();
    Assertions.assertThat(subscriber.isTerminated()).isFalse();

    publisher.next("test");

    Assertions.assertThat(expired).isEmpty();
    Assertions.assertThat(received).isEmpty();
    Assertions.assertThat(subscriber.isTerminated()).isFalse();

    subscriber.cancel();

    Assertions.assertThat(reconnectMono.resolvingInner.subscribers)
        .isEqualTo(ResolvingOperator.EMPTY_SUBSCRIBED);

    publisher.complete();

    Assertions.assertThat(expired).isEmpty();
    Assertions.assertThat(received).hasSize(1);
    Assertions.assertThat(subscriber.values()).isEmpty();
  }

  @Test
  public void shouldExpireValueOnDispose() {
    final TestPublisher<String> publisher = TestPublisher.create();
    // given
    final int timeout = 10;

    final ReconnectMono<String> reconnectMono =
        publisher.mono().as(source -> new ReconnectMono<>(source, onExpire(), onValue()));

    StepVerifier.create(reconnectMono)
        .expectSubscription()
        .then(() -> publisher.next("value"))
        .expectNext("value")
        .expectComplete()
        .verify(Duration.ofSeconds(timeout));

    Assertions.assertThat(expired).isEmpty();
    Assertions.assertThat(received).hasSize(1);

    reconnectMono.dispose();

    Assertions.assertThat(expired).hasSize(1);
    Assertions.assertThat(received).hasSize(1);
    Assertions.assertThat(reconnectMono.isDisposed()).isTrue();

    StepVerifier.create(reconnectMono.subscribeOn(Schedulers.boundedElastic()))
        .expectSubscription()
        .expectError(CancellationException.class)
        .verify(Duration.ofSeconds(timeout));
  }

  @Test
  public void shouldNotifyAllTheSubscribers() {
    final TestPublisher<String> publisher = TestPublisher.create();

    final ReconnectMono<String> reconnectMono =
        publisher.mono().as(source -> new ReconnectMono<>(source, onExpire(), onValue()));

    final AssertSubscriber<String> sub1 = new AssertSubscriber<>();
    final AssertSubscriber<String> sub2 = new AssertSubscriber<>();
    final AssertSubscriber<String> sub3 = new AssertSubscriber<>();
    final AssertSubscriber<String> sub4 = new AssertSubscriber<>();

    reconnectMono.subscribe(sub1);
    reconnectMono.subscribe(sub2);
    reconnectMono.subscribe(sub3);
    reconnectMono.subscribe(sub4);

    Assertions.assertThat(reconnectMono.resolvingInner.subscribers).hasSize(4);

    final ArrayList<AssertSubscriber<String>> subscribers = new ArrayList<>(200);

<<<<<<< HEAD
    for (int i = 0; i < 100; i++) {
      final AssertSubscriber<String> subA = new AssertSubscriber<>();
      final AssertSubscriber<String> subB = new AssertSubscriber<>();
      subscribers.add(subA);
      subscribers.add(subB);
=======
    for (int i = 0; i < RaceTestConstants.REPEATS; i++) {
      final MonoProcessor<String> subA = MonoProcessor.create();
      final MonoProcessor<String> subB = MonoProcessor.create();
      processors.add(subA);
      processors.add(subB);
>>>>>>> 040278ac
      RaceTestUtils.race(() -> reconnectMono.subscribe(subA), () -> reconnectMono.subscribe(subB));
    }

    Assertions.assertThat(reconnectMono.resolvingInner.subscribers)
        .hasSize(RaceTestConstants.REPEATS * 2 + 4);

    sub1.cancel();

    Assertions.assertThat(reconnectMono.resolvingInner.subscribers)
        .hasSize(RaceTestConstants.REPEATS * 2 + 3);

    publisher.next("value");

    Assertions.assertThat(sub1.scan(Scannable.Attr.CANCELLED)).isTrue();
    Assertions.assertThat(sub2.values().get(0)).isEqualTo("value");
    Assertions.assertThat(sub3.values().get(0)).isEqualTo("value");
    Assertions.assertThat(sub4.values().get(0)).isEqualTo("value");

    for (AssertSubscriber<String> sub : subscribers) {
      Assertions.assertThat(sub.values().get(0)).isEqualTo("value");
      Assertions.assertThat(sub.isTerminated()).isTrue();
    }

    Assertions.assertThat(publisher.subscribeCount()).isEqualTo(1);
  }

  @Test
  public void shouldExpireValueExactlyOnceOnRacingBetweenInvalidates() {
    for (int i = 0; i < RaceTestConstants.REPEATS; i++) {
      final TestPublisher<String> cold = TestPublisher.createCold();
      cold.next("value");
      cold.complete();
      final int timeout = 10;

      final ReconnectMono<String> reconnectMono =
          cold.flux()
              .takeLast(1)
              .next()
              .as(source -> new ReconnectMono<>(source, onExpire(), onValue()));

      StepVerifier.create(reconnectMono.subscribeOn(Schedulers.boundedElastic()))
          .expectSubscription()
          .expectNext("value")
          .expectComplete()
          .verify(Duration.ofSeconds(timeout));

      Assertions.assertThat(expired).isEmpty();
      Assertions.assertThat(received).hasSize(1).containsOnly(Tuples.of("value", reconnectMono));

      RaceTestUtils.race(reconnectMono::invalidate, reconnectMono::invalidate);

      Assertions.assertThat(expired).hasSize(1).containsOnly("value");
      Assertions.assertThat(received).hasSize(1).containsOnly(Tuples.of("value", reconnectMono));

      cold.next("value2");

      StepVerifier.create(reconnectMono.subscribeOn(Schedulers.boundedElastic()))
          .expectSubscription()
          .expectNext("value2")
          .expectComplete()
          .verify(Duration.ofSeconds(timeout));

      Assertions.assertThat(expired).hasSize(1).containsOnly("value");
      Assertions.assertThat(received)
          .hasSize(2)
          .containsOnly(Tuples.of("value", reconnectMono), Tuples.of("value2", reconnectMono));

      Assertions.assertThat(cold.subscribeCount()).isEqualTo(2);

      expired.clear();
      received.clear();
    }
  }

  @Test
  public void shouldExpireValueExactlyOnceOnRacingBetweenInvalidateAndDispose() {
    for (int i = 0; i < RaceTestConstants.REPEATS; i++) {
      final TestPublisher<String> cold = TestPublisher.createCold();
      cold.next("value");
      final int timeout = 10000;

      final ReconnectMono<String> reconnectMono =
          cold.mono().as(source -> new ReconnectMono<>(source, onExpire(), onValue()));

      StepVerifier.create(reconnectMono.subscribeOn(Schedulers.boundedElastic()))
          .expectSubscription()
          .expectNext("value")
          .expectComplete()
          .verify(Duration.ofSeconds(timeout));

      Assertions.assertThat(expired).isEmpty();
      Assertions.assertThat(received).hasSize(1).containsOnly(Tuples.of("value", reconnectMono));

      RaceTestUtils.race(reconnectMono::invalidate, reconnectMono::dispose);

      Assertions.assertThat(expired).hasSize(1).containsOnly("value");
      Assertions.assertThat(received).hasSize(1).containsOnly(Tuples.of("value", reconnectMono));

      StepVerifier.create(reconnectMono.subscribeOn(Schedulers.boundedElastic()))
          .expectSubscription()
          .expectError(CancellationException.class)
          .verify(Duration.ofSeconds(timeout));

      Assertions.assertThat(expired).hasSize(1).containsOnly("value");
      Assertions.assertThat(received).hasSize(1).containsOnly(Tuples.of("value", reconnectMono));

      Assertions.assertThat(cold.subscribeCount()).isEqualTo(1);

      expired.clear();
      received.clear();
    }
  }

  @Test
  public void shouldTimeoutRetryWithVirtualTime() {
    // given
    final int minBackoff = 1;
    final int maxBackoff = 5;
    final int timeout = 10;

    // then
    StepVerifier.withVirtualTime(
            () ->
                Mono.<String>error(new RuntimeException("Something went wrong"))
                    .retryWhen(
                        Retry.backoff(Long.MAX_VALUE, Duration.ofSeconds(minBackoff))
                            .doAfterRetry(onRetry())
                            .maxBackoff(Duration.ofSeconds(maxBackoff)))
                    .timeout(Duration.ofSeconds(timeout))
                    .as(m -> new ReconnectMono<>(m, onExpire(), onValue()))
                    .subscribeOn(Schedulers.boundedElastic()))
        .expectSubscription()
        .thenAwait(Duration.ofSeconds(timeout))
        .expectError(TimeoutException.class)
        .verify(Duration.ofSeconds(timeout));

    Assertions.assertThat(received).isEmpty();
    Assertions.assertThat(expired).isEmpty();
  }

  @Test
  public void ensuresThatMainSubscriberAllowsOnlyTerminationWithValue() {
    final int timeout = 10;
    final ReconnectMono<String> reconnectMono =
        new ReconnectMono<>(Mono.empty(), onExpire(), onValue());

    StepVerifier.create(reconnectMono.subscribeOn(Schedulers.boundedElastic()))
        .expectSubscription()
        .expectErrorSatisfies(
            t ->
                Assertions.assertThat(t)
                    .hasMessage("Source completed empty")
                    .isInstanceOf(IllegalStateException.class))
        .verify(Duration.ofSeconds(timeout));
  }

  @Test
  public void monoRetryNoBackoff() {
    Mono<?> mono =
        Mono.error(new IOException())
            .retryWhen(Retry.max(2).doAfterRetry(onRetry()))
            .as(m -> new ReconnectMono<>(m, onExpire(), onValue()));

    StepVerifier.create(mono).verifyErrorMatches(Exceptions::isRetryExhausted);
    assertRetries(IOException.class, IOException.class);

    Assertions.assertThat(received).isEmpty();
    Assertions.assertThat(expired).isEmpty();
  }

  @Test
  public void monoRetryFixedBackoff() {
    Mono<?> mono =
        Mono.error(new IOException())
            .retryWhen(Retry.fixedDelay(1, Duration.ofMillis(500)).doAfterRetry(onRetry()))
            .as(m -> new ReconnectMono<>(m, onExpire(), onValue()));

    StepVerifier.withVirtualTime(() -> mono)
        .expectSubscription()
        .expectNoEvent(Duration.ofMillis(300))
        .thenAwait(Duration.ofMillis(300))
        .verifyErrorMatches(Exceptions::isRetryExhausted);

    assertRetries(IOException.class);

    Assertions.assertThat(received).isEmpty();
    Assertions.assertThat(expired).isEmpty();
  }

  @Test
  public void monoRetryExponentialBackoff() {
    Mono<?> mono =
        Mono.error(new IOException())
            .retryWhen(
                Retry.backoff(4, Duration.ofMillis(100))
                    .maxBackoff(Duration.ofMillis(500))
                    .jitter(0.0d)
                    .doAfterRetry(onRetry()))
            .as(m -> new ReconnectMono<>(m, onExpire(), onValue()));

    StepVerifier.withVirtualTime(() -> mono)
        .expectSubscription()
        .thenAwait(Duration.ofMillis(100))
        .thenAwait(Duration.ofMillis(200))
        .thenAwait(Duration.ofMillis(400))
        .thenAwait(Duration.ofMillis(500))
        .verifyErrorMatches(Exceptions::isRetryExhausted);

    assertRetries(IOException.class, IOException.class, IOException.class, IOException.class);

    Assertions.assertThat(received).isEmpty();
    Assertions.assertThat(expired).isEmpty();
  }

  Consumer<Retry.RetrySignal> onRetry() {
    return context -> retries.add(context);
  }

  <T> BiConsumer<T, Invalidatable> onValue() {
    return (v, __) -> received.add(Tuples.of(v, __));
  }

  <T> Consumer<T> onExpire() {
    return (v) -> expired.add(v);
  }

  @SafeVarargs
  private final void assertRetries(Class<? extends Throwable>... exceptions) {
    assertEquals(exceptions.length, retries.size());
    int index = 0;
    for (Iterator<Retry.RetrySignal> it = retries.iterator(); it.hasNext(); ) {
      Retry.RetrySignal retryContext = it.next();
      assertEquals(index, retryContext.totalRetries());
      assertEquals(exceptions[index], retryContext.failure().getClass());
      index++;
    }
  }
}<|MERGE_RESOLUTION|>--- conflicted
+++ resolved
@@ -885,19 +885,11 @@
 
     final ArrayList<AssertSubscriber<String>> subscribers = new ArrayList<>(200);
 
-<<<<<<< HEAD
-    for (int i = 0; i < 100; i++) {
+    for (int i = 0; i < RaceTestConstants.REPEATS; i++) {
       final AssertSubscriber<String> subA = new AssertSubscriber<>();
       final AssertSubscriber<String> subB = new AssertSubscriber<>();
       subscribers.add(subA);
       subscribers.add(subB);
-=======
-    for (int i = 0; i < RaceTestConstants.REPEATS; i++) {
-      final MonoProcessor<String> subA = MonoProcessor.create();
-      final MonoProcessor<String> subB = MonoProcessor.create();
-      processors.add(subA);
-      processors.add(subB);
->>>>>>> 040278ac
       RaceTestUtils.race(() -> reconnectMono.subscribe(subA), () -> reconnectMono.subscribe(subB));
     }
 
