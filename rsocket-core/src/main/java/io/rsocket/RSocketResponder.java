--- conflicted
+++ resolved
@@ -25,13 +25,6 @@
 import io.rsocket.frame.decoder.PayloadDecoder;
 import io.rsocket.internal.LimitableRequestPublisher;
 import io.rsocket.internal.UnboundedProcessor;
-<<<<<<< HEAD
-import io.rsocket.keepalive.KeepAliveFramesAcceptor;
-import io.rsocket.keepalive.KeepAliveHandler;
-import io.rsocket.keepalive.KeepAliveSupport;
-import io.rsocket.lease.ResponderLeaseHandler;
-=======
->>>>>>> d47b747e
 import java.util.Collections;
 import java.util.Map;
 import java.util.function.Consumer;
@@ -66,35 +59,9 @@
       DuplexConnection connection,
       RSocket requestHandler,
       PayloadDecoder payloadDecoder,
-<<<<<<< HEAD
       Consumer<Throwable> errorConsumer,
-      ResponderLeaseHandler leaseHandler) {
-    this(
-        allocator,
-        connection,
-        requestHandler,
-        payloadDecoder,
-        errorConsumer,
-        0,
-        0,
-        null,
-        leaseHandler);
-  }
-
-  /*server responder*/
-  RSocketResponder(
-      ByteBufAllocator allocator,
-      DuplexConnection connection,
-      RSocket requestHandler,
-      PayloadDecoder payloadDecoder,
-      Consumer<Throwable> errorConsumer,
-      int keepAliveTickPeriod,
-      int keepAliveAckTimeout,
-      @Nullable KeepAliveHandler keepAliveHandler,
-      ResponderLeaseHandler leaseHandler) {
-=======
-      Consumer<Throwable> errorConsumer) {
->>>>>>> d47b747e
+      ResponderLeaseHandler leaseHandler
+      ) {
     this.allocator = allocator;
     this.connection = connection;
 
