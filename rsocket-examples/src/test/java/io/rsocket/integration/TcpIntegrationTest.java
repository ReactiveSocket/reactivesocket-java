package io.rsocket.integration;

import io.rsocket.AbstractRSocket;
import io.rsocket.Closeable;
import io.rsocket.Payload;
import io.rsocket.RSocket;
import io.rsocket.RSocketFactory;
import io.rsocket.transport.netty.client.TcpClientTransport;
import io.rsocket.transport.netty.server.TcpServerTransport;
import io.rsocket.util.PayloadImpl;
import io.rsocket.util.RSocketProxy;
import org.junit.After;
import org.junit.Before;
import org.junit.Test;
import reactor.core.publisher.Flux;
import reactor.core.publisher.Mono;
<<<<<<< HEAD
=======
import reactor.core.publisher.UnicastProcessor;
import reactor.core.scheduler.Schedulers;
import reactor.ipc.netty.tcp.TcpClient;
import reactor.ipc.netty.tcp.TcpServer;
>>>>>>> 9a96d269

import java.nio.charset.StandardCharsets;
import java.util.concurrent.ConcurrentHashMap;
import java.util.concurrent.CountDownLatch;

import static org.junit.Assert.assertEquals;
import static org.junit.Assert.assertFalse;

public class TcpIntegrationTest {
    private AbstractRSocket handler;

    private Closeable server;

    @Before
    public void startup() {
<<<<<<< HEAD
        server = RSocketFactory
            .receive()
            .acceptor((setup, sendingSocket) -> Mono.just(new RSocketProxy(handler)))
            .transport(TcpServerTransport.create("localhost", 8000))
            .start()
            .block();
=======
        server = RSocketServer.create(
                TcpTransportServer.create(TcpServer.create()))
                .start(
                        (setup, sendingSocket) -> new DisabledLeaseAcceptingSocket(new RSocketProxy(handler)));
>>>>>>> 9a96d269
    }

    private RSocket buildClient() {
        return RSocketFactory
            .connect()
            .transport(TcpClientTransport.create("localhost", 8000))
            .start()
            .block();
    }

    @After
    public void cleanup() {
        server.close().block();
    }

    @Test(timeout = 5_000L)
    public void testCompleteWithoutNext() throws InterruptedException {
        handler = new AbstractRSocket() {
            @Override
            public Flux<Payload> requestStream(Payload payload) {
                return Flux.empty();
            }
        };
        RSocket client = buildClient();

<<<<<<< HEAD
        Boolean hasElements = client.requestStream(new PayloadImpl("REQUEST", "META")).log().hasElements().block();
=======
        Boolean hasElements =
                client.requestStream(new PayloadImpl("REQUEST", "META")).hasElements().block();
>>>>>>> 9a96d269

        assertFalse(hasElements);
    }

    @Test(timeout = 5_000L)
    public void testSingleStream() throws InterruptedException {
        handler = new AbstractRSocket() {
            @Override
            public Flux<Payload> requestStream(Payload payload) {
                return Flux.just(new PayloadImpl("RESPONSE", "METADATA"));
            }
        };

        RSocket client = buildClient();

        Payload result = client.requestStream(new PayloadImpl("REQUEST", "META")).blockLast();

        assertEquals("RESPONSE", StandardCharsets.UTF_8.decode(result.getData()).toString());
    }

    @Test(timeout = 5_000L)
    public void testZeroPayload() throws InterruptedException {
        handler = new AbstractRSocket() {
            @Override
            public Flux<Payload> requestStream(Payload payload) {
                return Flux.just(PayloadImpl.EMPTY);
            }
        };

        RSocket client = buildClient();

        Payload result = client.requestStream(new PayloadImpl("REQUEST", "META")).blockFirst();

        assertEquals("", StandardCharsets.UTF_8.decode(result.getData()).toString());
    }

    @Test(timeout = 5_000L)
    public void testRequestResponseErrors() throws InterruptedException {
        handler = new AbstractRSocket() {
            boolean first = true;

            @Override
            public Mono<Payload> requestResponse(Payload payload) {
                if (first) {
                    first = false;
                    return Mono.error(new RuntimeException("EX"));
                } else {
                    return Mono.just(new PayloadImpl("SUCCESS"));
                }
            }
        };

        RSocket client = buildClient();

        Payload response1 = client.requestResponse(new PayloadImpl("REQUEST", "META"))
                .onErrorReturn(new PayloadImpl("ERROR"))
                .block();
        Payload response2 = client.requestResponse(new PayloadImpl("REQUEST", "META"))
                .onErrorReturn(new PayloadImpl("ERROR"))
                .block();

        assertEquals("ERROR", StandardCharsets.UTF_8.decode(response1.getData()).toString());
        assertEquals("SUCCESS", StandardCharsets.UTF_8.decode(response2.getData()).toString());
    }

    @Test(timeout = 2_000L)
    public void testTwoConcurrentStreams() throws InterruptedException {
        ConcurrentHashMap<String, UnicastProcessor<Payload>> map = new ConcurrentHashMap<>();
        UnicastProcessor<Payload> processor1 = UnicastProcessor.create();
        map.put("REQUEST1", processor1);
        UnicastProcessor<Payload> processor2 = UnicastProcessor.create();
        map.put("REQUEST2", processor2);

        handler = new AbstractRSocket() {
            @Override
            public Flux<Payload> requestStream(Payload payload) {
                String s = StandardCharsets.UTF_8.decode(payload.getData()).toString();
                return map.get(s);
            }
        };

        RSocket client = buildClient();

        Flux<Payload> response1 = client.requestStream(new PayloadImpl("REQUEST1"));
        Flux<Payload> response2 = client.requestStream(new PayloadImpl("REQUEST2"));

        CountDownLatch nextCountdown = new CountDownLatch(2);
        CountDownLatch completeCountdown = new CountDownLatch(2);

        response1
                .subscribeOn(Schedulers.newSingle("1"))
                .subscribe(c -> nextCountdown.countDown(), t -> {
                }, completeCountdown::countDown);

        response2
                .subscribeOn(Schedulers.newSingle("2"))
                .subscribe(c -> nextCountdown.countDown(), t -> {
                }, completeCountdown::countDown);

        processor1.onNext(new PayloadImpl("RESPONSE1A"));
        processor2.onNext(new PayloadImpl("RESPONSE2A"));

        nextCountdown.await();

        processor1.onComplete();
        processor2.onComplete();

        completeCountdown.await();
    }
}<|MERGE_RESOLUTION|>--- conflicted
+++ resolved
@@ -14,13 +14,8 @@
 import org.junit.Test;
 import reactor.core.publisher.Flux;
 import reactor.core.publisher.Mono;
-<<<<<<< HEAD
-=======
 import reactor.core.publisher.UnicastProcessor;
 import reactor.core.scheduler.Schedulers;
-import reactor.ipc.netty.tcp.TcpClient;
-import reactor.ipc.netty.tcp.TcpServer;
->>>>>>> 9a96d269
 
 import java.nio.charset.StandardCharsets;
 import java.util.concurrent.ConcurrentHashMap;
@@ -36,19 +31,12 @@
 
     @Before
     public void startup() {
-<<<<<<< HEAD
         server = RSocketFactory
             .receive()
             .acceptor((setup, sendingSocket) -> Mono.just(new RSocketProxy(handler)))
             .transport(TcpServerTransport.create("localhost", 8000))
             .start()
             .block();
-=======
-        server = RSocketServer.create(
-                TcpTransportServer.create(TcpServer.create()))
-                .start(
-                        (setup, sendingSocket) -> new DisabledLeaseAcceptingSocket(new RSocketProxy(handler)));
->>>>>>> 9a96d269
     }
 
     private RSocket buildClient() {
@@ -73,13 +61,7 @@
             }
         };
         RSocket client = buildClient();
-
-<<<<<<< HEAD
         Boolean hasElements = client.requestStream(new PayloadImpl("REQUEST", "META")).log().hasElements().block();
-=======
-        Boolean hasElements =
-                client.requestStream(new PayloadImpl("REQUEST", "META")).hasElements().block();
->>>>>>> 9a96d269
 
         assertFalse(hasElements);
     }
@@ -145,7 +127,7 @@
         assertEquals("SUCCESS", StandardCharsets.UTF_8.decode(response2.getData()).toString());
     }
 
-    @Test(timeout = 2_000L)
+    @Test(timeout = 5_000L)
     public void testTwoConcurrentStreams() throws InterruptedException {
         ConcurrentHashMap<String, UnicastProcessor<Payload>> map = new ConcurrentHashMap<>();
         UnicastProcessor<Payload> processor1 = UnicastProcessor.create();
