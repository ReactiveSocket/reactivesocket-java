/*
 * Copyright 2015-2018 the original author or authors.
 *
 * Licensed under the Apache License, Version 2.0 (the "License");
 * you may not use this file except in compliance with the License.
 * You may obtain a copy of the License at
 *
 *     http://www.apache.org/licenses/LICENSE-2.0
 *
 * Unless required by applicable law or agreed to in writing, software
 * distributed under the License is distributed on an "AS IS" BASIS,
 * WITHOUT WARRANTIES OR CONDITIONS OF ANY KIND, either express or implied.
 * See the License for the specific language governing permissions and
 * limitations under the License.
 */

plugins {
    id 'com.gradle.build-scan' version '2.4.2'

    id 'com.github.sherter.google-java-format' version '0.8' apply false
    id 'com.jfrog.artifactory' version '4.7.3' apply false
    id 'com.jfrog.bintray' version '1.8.4' apply false
    id 'me.champeau.gradle.jmh' version '0.4.8' apply false
    id 'io.spring.dependency-management' version '1.0.7.RELEASE' apply false
    id 'io.morethan.jmhreport' version '0.9.0' apply false
}

subprojects {
    apply plugin: 'io.spring.dependency-management'
    apply plugin: 'com.github.sherter.google-java-format'

<<<<<<< HEAD
    apply from: "${rootDir}/gradle/publications.gradle"

    ext['reactor-bom.version'] = 'Dysprosium-M3'
=======
    ext['reactor-bom.version'] = 'Dysprosium-RELEASE'
>>>>>>> 47ad4d66
    ext['logback.version'] = '1.2.3'
    ext['findbugs.version'] = '3.0.2'
    ext['netty-bom.version'] = '4.1.37.Final'
    ext['netty-boringssl.version'] = '2.0.25.Final'
    ext['hdrhistogram.version'] = '2.1.10'
    ext['mockito.version'] = '2.25.1'
    ext['slf4j.version'] = '1.7.25'
    ext['jmh.version'] = '1.21'
    ext['junit.version'] = '5.5.2'
    ext['hamcrest.version'] = '1.3'
    ext['micrometer.version'] = '1.0.6'
    ext['assertj.version'] = '3.11.1'

    googleJavaFormat {
        toolVersion = '1.6'
    }

    ext {
        if (project.hasProperty('versionSuffix')) {
            project.version += project.getProperty('versionSuffix')
        }
    }

    dependencyManagement {
        imports {
            mavenBom "io.projectreactor:reactor-bom:${ext['reactor-bom.version']}"
            mavenBom "io.netty:netty-bom:${ext['netty-bom.version']}"
            mavenBom "org.junit:junit-bom:${ext['junit.version']}"
        }

        dependencies {
            dependency "ch.qos.logback:logback-classic:${ext['logback.version']}"
            dependency "com.google.code.findbugs:jsr305:${ext['findbugs.version']}"
            dependency "io.netty:netty-tcnative-boringssl-static:${ext['netty-boringssl.version']}"
            dependency "io.micrometer:micrometer-core:${ext['micrometer.version']}"
            dependency "org.assertj:assertj-core:${ext['assertj.version']}"
            dependency "org.hdrhistogram:HdrHistogram:${ext['hdrhistogram.version']}"
            dependency "org.slf4j:slf4j-api:${ext['slf4j.version']}"
            dependencySet(group: 'org.mockito', version: ext['mockito.version']) {
                entry 'mockito-junit-jupiter'
                entry 'mockito-core'
            }
            // TODO: Remove after JUnit5 migration
            dependency 'junit:junit:4.12'
            dependency "org.hamcrest:hamcrest-library:${ext['hamcrest.version']}"
            dependencySet(group: 'org.openjdk.jmh', version: ext['jmh.version']) {
                entry 'jmh-core'
                entry 'jmh-generator-annprocess'
            }
        }
        generatedPomCustomization {
            enabled = false
        }
    }

    repositories {
        mavenCentral()

        if (version.endsWith('BUILD-SNAPSHOT') || project.hasProperty('platformVersion')) {
            maven { url 'http://repo.spring.io/libs-snapshot' }
        }
    }

    plugins.withType(JavaPlugin) {
        compileJava {
            sourceCompatibility = 1.8

            // TODO: Cleanup warnings so no need to exclude
            options.compilerArgs << '-Xlint:all,-overloads,-rawtypes,-unchecked'
        }

        javadoc {
            options.with {
                links 'https://docs.oracle.com/javase/8/docs/api/'
                links 'https://projectreactor.io/docs/core/release/api/'
                links 'https://netty.io/4.1/api/'
            }
        }

        test {
            useJUnitPlatform()

            systemProperty "io.netty.leakDetection.level", "ADVANCED"
        }

        tasks.named("javadoc").configure {
            onlyIf { System.getenv('SKIP_RELEASE') != "true" }
        }
    }

    plugins.withType(JavaLibraryPlugin) {
        task sourcesJar(type: Jar) {
            classifier 'sources'
            from sourceSets.main.allJava
        }

        task javadocJar(type: Jar, dependsOn: javadoc) {
            classifier 'javadoc'
            from javadoc.destinationDir
        }

        publishing {
            publications {
                maven(MavenPublication) {
                    from components.java
                    artifact sourcesJar
                    artifact javadocJar
                }
            }
        }
    }

}

buildScan {
    termsOfServiceUrl = 'https://gradle.com/terms-of-service'
    termsOfServiceAgree = 'yes'
}

description = 'RSocket: Stream Oriented Messaging Passing with Reactive Stream Semantics.'

repositories {
    mavenCentral()
}<|MERGE_RESOLUTION|>--- conflicted
+++ resolved
@@ -28,14 +28,9 @@
 subprojects {
     apply plugin: 'io.spring.dependency-management'
     apply plugin: 'com.github.sherter.google-java-format'
-
-<<<<<<< HEAD
     apply from: "${rootDir}/gradle/publications.gradle"
-
-    ext['reactor-bom.version'] = 'Dysprosium-M3'
-=======
+    
     ext['reactor-bom.version'] = 'Dysprosium-RELEASE'
->>>>>>> 47ad4d66
     ext['logback.version'] = '1.2.3'
     ext['findbugs.version'] = '3.0.2'
     ext['netty-bom.version'] = '4.1.37.Final'
