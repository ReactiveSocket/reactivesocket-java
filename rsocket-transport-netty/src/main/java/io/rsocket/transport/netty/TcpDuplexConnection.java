/*
 * Copyright 2015-2018 the original author or authors.
 *
 * Licensed under the Apache License, Version 2.0 (the "License");
 * you may not use this file except in compliance with the License.
 * You may obtain a copy of the License at
 *
 *       http://www.apache.org/licenses/LICENSE-2.0
 *
 * Unless required by applicable law or agreed to in writing, software
 * distributed under the License is distributed on an "AS IS" BASIS,
 * WITHOUT WARRANTIES OR CONDITIONS OF ANY KIND, either express or implied.
 * See the License for the specific language governing permissions and
 * limitations under the License.
 */

package io.rsocket.transport.netty;

<<<<<<< HEAD
import java.util.Objects;
import java.util.function.Function;

=======
>>>>>>> 4f466f6f
import io.netty.buffer.ByteBuf;
import io.rsocket.DuplexConnection;
import io.rsocket.Frame;
import org.reactivestreams.Publisher;
import reactor.core.Disposable;
import reactor.core.publisher.Flux;
import reactor.core.publisher.Mono;
import reactor.netty.Connection;
<<<<<<< HEAD
import reactor.netty.NettyOutbound;
=======
import reactor.netty.FutureMono;

import java.util.Objects;
>>>>>>> 4f466f6f

/** An implementation of {@link DuplexConnection} that connects via TCP. */
public final class TcpDuplexConnection implements DuplexConnection, Function<ByteBuf,
        Publisher<Void>> {

  private final Connection connection;
<<<<<<< HEAD
  private final NettyOutbound outbound;

=======
  private final Disposable channelClosed;
>>>>>>> 4f466f6f
  /**
   * Creates a new instance
   *
   * @param connection the {@link Connection} to for managing the server
   */
  public TcpDuplexConnection(Connection connection) {
    this.connection = Objects.requireNonNull(connection, "connection must not be null");
<<<<<<< HEAD
    this.outbound = connection.outbound();
=======
    this.channelClosed =
        FutureMono.from(connection.channel().closeFuture())
            .doFinally(
                s -> {
                  if (!isDisposed()) {
                    dispose();
                  }
                })
            .subscribe();
>>>>>>> 4f466f6f
  }

  @Override
  public void dispose() {
    connection.dispose();
  }

  @Override
  public boolean isDisposed() {
    return connection.isDisposed();
  }

  @Override
  public Mono<Void> onClose() {
    return connection
        .onDispose()
        .doFinally(
            s -> {
              if (!channelClosed.isDisposed()) {
                channelClosed.dispose();
              }
            });
  }

  @Override
  public Flux<Frame> receive() {
    return connection.inbound().receive().map(buf -> Frame.from(buf.retain()));
  }

  @Override
  public Mono<Void> send(Publisher<Frame> frames) {
    return Flux.from(frames)
<<<<<<< HEAD
        .map(Frame::content)
        .flatMapSequential(this, 256, Integer.MAX_VALUE)
        .then();
  }

  @Override
  public Mono<Void> sendOne(Frame frame) {
    return outbound.sendObject(frame.content()).then();
  }

  @Override
  public Publisher<Void> apply(ByteBuf frame) {
    return outbound.sendObject(frame);
=======
        .transform(
            frameFlux ->
                new SendPublisher<>(
                    frameFlux,
                    connection.channel(),
                    frame -> frame.content().retain(),
                    ByteBuf::readableBytes))
        .then();
>>>>>>> 4f466f6f
  }
}<|MERGE_RESOLUTION|>--- conflicted
+++ resolved
@@ -16,12 +16,6 @@
 
 package io.rsocket.transport.netty;
 
-<<<<<<< HEAD
-import java.util.Objects;
-import java.util.function.Function;
-
-=======
->>>>>>> 4f466f6f
 import io.netty.buffer.ByteBuf;
 import io.rsocket.DuplexConnection;
 import io.rsocket.Frame;
@@ -30,25 +24,15 @@
 import reactor.core.publisher.Flux;
 import reactor.core.publisher.Mono;
 import reactor.netty.Connection;
-<<<<<<< HEAD
-import reactor.netty.NettyOutbound;
-=======
 import reactor.netty.FutureMono;
 
 import java.util.Objects;
->>>>>>> 4f466f6f
 
 /** An implementation of {@link DuplexConnection} that connects via TCP. */
-public final class TcpDuplexConnection implements DuplexConnection, Function<ByteBuf,
-        Publisher<Void>> {
-
+public final class TcpDuplexConnection implements DuplexConnection {
+  
   private final Connection connection;
-<<<<<<< HEAD
-  private final NettyOutbound outbound;
-
-=======
   private final Disposable channelClosed;
->>>>>>> 4f466f6f
   /**
    * Creates a new instance
    *
@@ -56,9 +40,6 @@
    */
   public TcpDuplexConnection(Connection connection) {
     this.connection = Objects.requireNonNull(connection, "connection must not be null");
-<<<<<<< HEAD
-    this.outbound = connection.outbound();
-=======
     this.channelClosed =
         FutureMono.from(connection.channel().closeFuture())
             .doFinally(
@@ -68,62 +49,45 @@
                   }
                 })
             .subscribe();
->>>>>>> 4f466f6f
   }
-
+  
   @Override
   public void dispose() {
     connection.dispose();
   }
-
+  
   @Override
   public boolean isDisposed() {
     return connection.isDisposed();
   }
-
+  
   @Override
   public Mono<Void> onClose() {
     return connection
-        .onDispose()
-        .doFinally(
-            s -> {
-              if (!channelClosed.isDisposed()) {
-                channelClosed.dispose();
-              }
-            });
+               .onDispose()
+               .doFinally(
+                   s -> {
+                     if (!channelClosed.isDisposed()) {
+                       channelClosed.dispose();
+                     }
+                   });
   }
-
+  
   @Override
   public Flux<Frame> receive() {
     return connection.inbound().receive().map(buf -> Frame.from(buf.retain()));
   }
-
+  
   @Override
   public Mono<Void> send(Publisher<Frame> frames) {
     return Flux.from(frames)
-<<<<<<< HEAD
-        .map(Frame::content)
-        .flatMapSequential(this, 256, Integer.MAX_VALUE)
-        .then();
-  }
-
-  @Override
-  public Mono<Void> sendOne(Frame frame) {
-    return outbound.sendObject(frame.content()).then();
-  }
-
-  @Override
-  public Publisher<Void> apply(ByteBuf frame) {
-    return outbound.sendObject(frame);
-=======
-        .transform(
-            frameFlux ->
-                new SendPublisher<>(
-                    frameFlux,
-                    connection.channel(),
-                    frame -> frame.content().retain(),
-                    ByteBuf::readableBytes))
-        .then();
->>>>>>> 4f466f6f
+               .transform(
+                   frameFlux ->
+                       new SendPublisher<>(
+                           frameFlux,
+                           connection.channel(),
+                           frame -> frame.content().retain(),
+                           ByteBuf::readableBytes))
+               .then();
   }
 }